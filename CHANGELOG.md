--- conflicted
+++ resolved
@@ -1,16 +1,3 @@
-<<<<<<< HEAD
-## Changelog v4.2.5 (UNOFFICIAL)
-- Added "Outline Before Drawing" Mode (great to reserve your drawing space)
-- Added "Skip Painted Pixels" Mode, making drawing "behind" other's artwork possible
-- Gently reworked wait time logic when no accounts are ready to paint.  Instead of refreshing every X seconds, it'll now wait until the next available account will be ready before rechecking. (Reduces calls to wplace.live)
-- Moved upgrade logic to happen BEFORE painting, so that if the account is at max charges, free extra charges are received by upgrading those first.
-=======
-## Changelog v4.2.6
-- Added an "Active/Expired accounts" table shown after the status check (you can remove non‑working accounts with one click).
-- Added an extension that automates account re‑login. See the AutoLogin README: [WPlace AutoLogin — Chrome Extension](https://github.com/lllexxa/wplacer/Wplacer-AutoLogin-Profiles/README.md)
-
->>>>>>> 0ba9ba84
-
 ## Changelog v4.2.5 QUICK FIX
 - Fixed extension!
 - Added automatic Cloudflare Turnstile solving!
