--- conflicted
+++ resolved
@@ -697,44 +697,7 @@
                 }
                 break;
             }
-<<<<<<< HEAD
-            // With this updated version:
-            case 'color':
-            case 'randomColor': {
-                const buckets = mismatched.reduce((acc, p) => ((acc[p.color] ??= []).push(p), acc), {});
-                let colors = Object.keys(buckets).map(Number);
-                
-                if (this.globalSettings.drawingOrder === 'color') {
-                    // Use custom color ordering if available, otherwise fall back to ID order
-                    const templateId = this.templateName ? Object.keys(templates).find(id => 
-                        templates[id].name === this.templateName) : null;
-                    const colorOrder = getColorOrderForTemplate(templateId);
-                    
-                    // Sort colors based on their position in the color order
-                    colors.sort((a, b) => {
-                        const indexA = colorOrder.indexOf(a);
-                        const indexB = colorOrder.indexOf(b);
-                        
-                        // If color not in order, put it at the end
-                        const finalA = indexA === -1 ? colorOrder.length : indexA;
-                        const finalB = indexB === -1 ? colorOrder.length : indexB;
-                        
-                        return finalA - finalB;
-                    });
-                } else if (this.globalSettings.drawingOrder === 'randomColor') {
-                    for (let i = colors.length - 1; i > 0; i--) {
-                        const j = Math.floor(Math.random() * (i + 1));
-                        [colors[i], colors[j]] = [colors[j], colors[i]];
-                    }
-                }
-                
-                mismatched = colors.flatMap((c) => buckets[String(c)]);
-                break;
-            }
-            case 'linear':
-=======
             case 'ttb':
->>>>>>> 1cc8f683
             default:
                 mismatched.sort((a, b) => a.localY - b.localY);
                 break;
