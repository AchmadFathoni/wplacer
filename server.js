--- conflicted
+++ resolved
@@ -9,188 +9,7 @@
 import { Impit } from "impit";
 import { Image, createCanvas, loadImage } from "canvas";
 
-<<<<<<< HEAD
-// --- JSON Validation Schemas ---
-const JSON_SCHEMAS = {
-  settings: {
-    required: [
-      'turnstileNotifications', 'accountCooldown', 'purchaseCooldown', 'keepAliveCooldown',
-      'dropletReserve', 'antiGriefStandby', 'drawingMethod', 'chargeThreshold',
-      'alwaysDrawOnCharge', 'maxPixelsPerPass', 'seedCount', 'proxyEnabled',
-      'proxyRotationMode', 'logProxyUsage', 'parallelWorkers', 'logCategories',
-      'logMaskPii', 'stickySessionsEnabled', 'stickySessionTtlMinutes'
-    ],
-    types: {
-      turnstileNotifications: 'boolean',
-      accountCooldown: 'number',
-      purchaseCooldown: 'number',
-      keepAliveCooldown: 'number',
-      dropletReserve: 'number',
-      antiGriefStandby: 'number',
-      drawingMethod: 'string',
-      chargeThreshold: 'number',
-      alwaysDrawOnCharge: 'boolean',
-      maxPixelsPerPass: 'number',
-      seedCount: 'number',
-      proxyEnabled: 'boolean',
-      proxyRotationMode: 'string',
-      logProxyUsage: 'boolean',
-      parallelWorkers: 'number',
-      logMaskPii: 'boolean',
-      stickySessionsEnabled: 'boolean',
-      stickySessionTtlMinutes: 'number'
-    },
-    nested: {
-      logCategories: {
-        required: ['tokenManager', 'cache', 'queuePreview', 'painting', 'startTurn', 'mismatches', 'estimatedTime'],
-        types: {
-          tokenManager: 'boolean',
-          cache: 'boolean',
-          queuePreview: 'boolean',
-          painting: 'boolean',
-          startTurn: 'boolean',
-          mismatches: 'boolean',
-          estimatedTime: 'boolean'
-        }
-      }
-    }
-  },
-  users: {
-    structure: 'object',
-    userSchema: {
-      required: ['name', 'cookies', 'expirationDate'],
-      types: {
-        name: 'string',
-        cookies: 'object',
-        expirationDate: 'number',
-        shortLabel: 'string',
-        discord: 'string',
-        showLastPixel: 'boolean',
-        authFailureUntil: 'number'
-      },
-      nested: {
-        cookies: {
-          required: ['j'],
-          types: {
-            j: 'string'
-          }
-        }
-      }
-    }
-  },
-  templates: {
-    structure: 'object',
-    templateSchema: {
-      required: ['name', 'template'],
-      types: {
-        name: 'string',
-        template: 'object',
-        userIds: 'array',
-        autoStart: 'boolean'
-      },
-      nested: {
-        template: {
-          required: ['width', 'height', 'data'],
-          types: {
-            width: 'number',
-            height: 'number',
-            data: 'array'
-          }
-        }
-      }
-    }
-  }
-};
-
-// --- JSON Validation Functions ---
-const validateJSON = (data, schema, filename) => {
-  const errors = [];
-
-  if (schema.structure === 'object') {
-    if (typeof data !== 'object' || data === null || Array.isArray(data)) {
-      errors.push(`File ${filename} must contain an object`);
-      return errors;
-    }
-
-    // For users.json and templates.json, validate each entry
-    if (schema.userSchema || schema.templateSchema) {
-      const itemSchema = schema.userSchema || schema.templateSchema;
-      for (const [key, value] of Object.entries(data)) {
-        const itemErrors = validateObject(value, itemSchema, `${filename}[${key}]`);
-        errors.push(...itemErrors);
-      }
-    }
-  } else {
-    // For settings.json, validate as regular object
-    const objectErrors = validateObject(data, schema, filename);
-    errors.push(...objectErrors);
-  }
-
-  return errors;
-};
-
-const validateObject = (obj, schema, path) => {
-  const errors = [];
-
-  if (typeof obj !== 'object' || obj === null) {
-    errors.push(`${path}: expected object`);
-    return errors;
-  }
-
-  // Check required fields
-  if (schema.required) {
-    for (const field of schema.required) {
-      if (!(field in obj)) {
-        errors.push(`${path}: missing required field '${field}'`);
-      }
-    }
-  }
-
-  // Check field types
-  if (schema.types) {
-    for (const [field, expectedType] of Object.entries(schema.types)) {
-      if (field in obj) {
-        const actualType = Array.isArray(obj[field]) ? 'array' : typeof obj[field];
-        if (actualType !== expectedType) {
-          errors.push(`${path}.${field}: expected ${expectedType}, got ${actualType}`);
-        }
-      }
-    }
-  }
-
-  // Check nested objects
-  if (schema.nested) {
-    for (const [field, nestedSchema] of Object.entries(schema.nested)) {
-      if (field in obj) {
-        const nestedErrors = validateObject(obj[field], nestedSchema, `${path}.${field}`);
-        errors.push(...nestedErrors);
-      }
-    }
-  }
-
-  return errors;
-};
-
-const validateJSONFile = (filename, data) => {
-  const schema = JSON_SCHEMAS[filename.replace('.json', '')];
-  if (!schema) {
-    return [`Unknown validation schema for file ${filename}`];
-  }
-
-  return validateJSON(data, schema, filename);
-};
-
-// --- Memory Management Constants ---
-const MEMORY_CONFIG = {
-  CHUNK_SIZE: 10000,           // Process 10k pixels at a time
-  LARGE_IMAGE_THRESHOLD: 500000, // 500k pixels threshold for batch processing
-  BURST_LARGE_THRESHOLD: 100000, // 100k pixels threshold for burst optimization
-  SAMPLE_SIZE: 10000,          // Sample size for burst seed selection
-  GC_INTERVAL: 50000           // Garbage collection interval (pixels)
-};
-
-=======
->>>>>>> 90f8f0dd
+
 // --- Setup Data Directory ---
 const dataDir = "./data";
 if (!existsSync(dataDir)) {
@@ -931,15 +750,7 @@
 
   _pickBurstSeeds(pixels, k = 2, _ignoredTopFuzz = 5) {
     if (!pixels?.length) return [];
-<<<<<<< HEAD
-
-    // For very large arrays, use sampling to avoid memory issues
-    if (pixels.length > MEMORY_CONFIG.BURST_LARGE_THRESHOLD) {
-      return this._pickBurstSeedsLarge(pixels, k);
-    }
-
-=======
->>>>>>> 90f8f0dd
+
     const pts = pixels.map((p) => this._globalXY(p));
 
     // Deterministic selection: pick lexicographically smallest point as first
@@ -962,13 +773,7 @@
       const d2 = dx * dx + dy * dy;
       if (d2 > best) { best = d2; far = i; }
     }
-<<<<<<< HEAD
-
-    const seeds = [pts[bi]];
-    if (pts.length > 1) seeds.push(pts[bj]);
-=======
-    if (!seeds.some((s) => s.gx === pts[far].gx && s.gy === pts[far].gy)) seeds.push(pts[far]);
->>>>>>> 90f8f0dd
+
 
     // Next: farthest from nearest existing seed (maximin), deterministic
     while (seeds.length < Math.min(k, pts.length)) {
@@ -986,35 +791,7 @@
         }
         if (minD2 > bestMinD2) { bestMinD2 = minD2; bestIdx = i; }
       }
-<<<<<<< HEAD
-      if (!pick) break;
-      seeds.push(pick);
-    }
-
-    return seeds.slice(0, k).map((s) => ({ gx: s.gx, gy: s.gy }));
-  }
-
-
-  // Memory-efficient burst seed selection for large arrays
-  _pickBurstSeedsLarge(pixels, k = 2) {
-    // Sample a subset of pixels to avoid memory issues
-    const SAMPLE_SIZE = Math.min(MEMORY_CONFIG.SAMPLE_SIZE, pixels.length);
-    const step = Math.max(1, Math.floor(pixels.length / SAMPLE_SIZE));
-    const sampledPixels = [];
-
-    for (let i = 0; i < pixels.length && sampledPixels.length < SAMPLE_SIZE; i += step) {
-      sampledPixels.push(pixels[i]);
-    }
-
-    // Use the regular algorithm on the sampled pixels
-    return this._pickBurstSeeds(sampledPixels, k);
-=======
-      if (bestIdx < 0) break;
-      seeds.push(pts[bestIdx]);
-    }
-
-    return seeds.map((s) => ({ gx: s.gx, gy: s.gy }));
->>>>>>> 90f8f0dd
+
   }
 
   /**
@@ -1184,200 +961,13 @@
     return out;
   }
 
-<<<<<<< HEAD
-  // Memory-efficient burst ordering for very large pixel arrays
-  _orderByBurstLarge(mismatchedPixels, seeds = 2) {
-    const [startX, startY] = this.coords;
-
-    // Add coordinates to pixels
-    for (const p of mismatchedPixels) {
-      p._gx = (p.tx - startX) * 1000 + p.px;
-      p._gy = (p.ty - startY) * 1000 + p.py;
-    }
-
-    const useSeeds = Array.isArray(seeds) ? seeds.slice() : this._pickBurstSeeds(mismatchedPixels, seeds);
-
-    // For large arrays, use a simpler but more memory-efficient approach
-    // Sort by distance from the first seed point (similar to frontend)
-    const firstSeed = useSeeds[0] || { gx: 0, gy: 0 };
-
-    const sortedPixels = mismatchedPixels.slice().sort((a, b) => {
-      const distA = Math.sqrt((a._gx - firstSeed.gx) ** 2 + (a._gy - firstSeed.gy) ** 2);
-      const distB = Math.sqrt((b._gx - firstSeed.gx) ** 2 + (b._gy - firstSeed.gy) ** 2);
-      const diff = distA - distB;
-      // Add some randomization to break perfect circles
-      if (Math.abs(diff) < 2) {
-        return (Math.random() - 0.5) * 4;
-      }
-      return diff;
-    });
-
-    // cleanup temp props
-    for (const p of sortedPixels) {
-      delete p._gx;
-      delete p._gy;
-    }
-
-    return sortedPixels;
-  }
-
-  // Paint large images in batches to avoid memory issues
-  async _paintLargeImage(mismatchedPixels, method) {
-    const BATCH_SIZE = MEMORY_CONFIG.CHUNK_SIZE;
-    let totalPainted = 0;
-
-    log(this.userInfo.id, this.userInfo.name, `[${this.templateName}] Processing large image with ${mismatchedPixels.length} pixels in batches of ${BATCH_SIZE}`);
-
-    // Sort pixels based on method for large images
-    let sortedPixels = this._sortPixelsForLargeImage(mismatchedPixels, method);
-
-    for (let i = 0; i < sortedPixels.length; i += BATCH_SIZE) {
-      if (this._isCancelled()) return totalPainted;
-
-      const batch = sortedPixels.slice(i, i + BATCH_SIZE);
-      const batchPainted = await this._paintBatch(batch);
-      totalPainted += batchPainted;
-
-      // Allow garbage collection between batches
-      if (i % MEMORY_CONFIG.GC_INTERVAL === 0 && global.gc) {
-        global.gc();
-      }
-    }
-
-    return totalPainted;
-  }
-
-  // Sort pixels for large images using memory-efficient methods
-  _sortPixelsForLargeImage(pixels, method) {
-    switch (method) {
-      case "linear":
-        return pixels; // Already sorted by template order
-
-      case "linear-reversed":
-        return pixels.slice().reverse();
-
-      case "linear-ltr": {
-        const [startX, startY] = this.coords;
-        return pixels.slice().sort((a, b) => {
-          const aGlobalX = (a.tx - startX) * 1000 + a.px;
-          const bGlobalX = (b.tx - startX) * 1000 + b.px;
-          if (aGlobalX !== bGlobalX) return aGlobalX - bGlobalX;
-          return (a.ty - startY) * 1000 + a.py - ((b.ty - startY) * 1000 + b.py);
-        });
-      }
-
-      case "linear-rtl": {
-        const [startX, startY] = this.coords;
-        return pixels.slice().sort((a, b) => {
-          const aGlobalX = (a.tx - startX) * 1000 + a.px;
-          const bGlobalX = (b.tx - startX) * 1000 + b.px;
-          if (aGlobalX !== bGlobalX) return bGlobalX - aGlobalX;
-          return (a.ty - startY) * 1000 + a.py - ((b.ty - startY) * 1000 + b.py);
-        });
-      }
-
-      case "radial-inward":
-      case "radial-outward": {
-        const [sx, sy, spx, spy] = this.coords;
-        const cx = spx + (this.template.width - 1) / 2;
-        const cy = spy + (this.template.height - 1) / 2;
-
-        return pixels.slice().sort((a, b) => {
-          const aGx = (a.tx - sx) * 1000 + a.px;
-          const aGy = (a.ty - sy) * 1000 + a.py;
-          const bGx = (b.tx - sx) * 1000 + b.px;
-          const bGy = (b.ty - sy) * 1000 + b.py;
-
-          const distA = (aGx - cx) ** 2 + (aGy - cy) ** 2;
-          const distB = (bGx - cx) ** 2 + (bGy - cy) ** 2;
-
-          return method === "radial-inward" ? distB - distA : distA - distB;
-        });
-      }
-
-      case "random":
-        // Shuffle array in place for memory efficiency
-        for (let i = pixels.length - 1; i > 0; i--) {
-          const j = Math.floor(Math.random() * (i + 1));
-          [pixels[i], pixels[j]] = [pixels[j], pixels[i]];
-        }
-        return pixels;
-
-      case "colorByColor": {
-        const pixelsByColor = pixels.reduce((acc, p) => {
-          if (!acc[p.color]) acc[p.color] = [];
-          acc[p.color].push(p);
-          return acc;
-        }, {});
-        const colors = Object.keys(pixelsByColor);
-        return colors.flatMap((color) => pixelsByColor[color]);
-      }
-
-      default:
-        // For burst methods, use simplified sorting
-        return this._orderByBurstLarge(pixels, this.settings?.seedCount ?? 2);
-    }
-  }
-
-  // Paint a batch of pixels
-  async _paintBatch(pixels) {
-    const allowedByCharges = Math.max(0, Math.floor(this.userInfo?.charges?.count || 0));
-    const maxPerPass = Number.isFinite(this.settings?.maxPixelsPerPass) ? Math.max(0, Math.floor(this.settings.maxPixelsPerPass)) : 0;
-    const limit = maxPerPass > 0 ? Math.min(allowedByCharges, maxPerPass) : allowedByCharges;
-
-    if (limit <= 0) return 0;
-
-    const pixelsToPaint = pixels.slice(0, limit);
-    const bodiesByTile = pixelsToPaint.reduce((acc, p) => {
-      const key = `${p.tx},${p.ty}`;
-      if (!acc[key]) acc[key] = { colors: [], coords: [] };
-      acc[key].colors.push(p.color);
-      acc[key].coords.push(p.px, p.py);
-      return acc;
-    }, {});
-
-    let totalPainted = 0;
-    let needsRetry = false;
-
-    for (const tileKey in bodiesByTile) {
-      if (this._isCancelled()) { needsRetry = false; break; }
-      const [tx, ty] = tileKey.split(",").map(Number);
-      const body = { ...bodiesByTile[tileKey], t: this.token };
-      if (globalThis.__wplacer_last_fp) body.fp = globalThis.__wplacer_last_fp;
-      const result = await this._executePaint(tx, ty, body);
-      if (result.success) {
-        totalPainted += result.painted;
-      } else {
-        needsRetry = true;
-        break;
-      }
-    }
-
-    return totalPainted;
-  }
-
-  _getMismatchedPixels() {
-    const [startX, startY, startPx, startPy] = this.coords;
-    const mismatched = [];
-
-    // Process in chunks to avoid memory issues with very large images
-    const CHUNK_SIZE = MEMORY_CONFIG.CHUNK_SIZE;
-    const totalPixels = this.template.height * this.template.width;
-
-    for (let chunkStart = 0; chunkStart < totalPixels; chunkStart += CHUNK_SIZE) {
-      const chunkEnd = Math.min(chunkStart + CHUNK_SIZE, totalPixels);
-
-      for (let pixelIndex = chunkStart; pixelIndex < chunkEnd; pixelIndex++) {
-        const y = Math.floor(pixelIndex / this.template.width);
-        const x = pixelIndex % this.template.width;
-
-=======
+
   _getMismatchedPixels() {
     const [startX, startY, startPx, startPy] = this.coords;
     const mismatched = [];
     for (let y = 0; y < this.template.height; y++) {
       for (let x = 0; x < this.template.width; x++) {
->>>>>>> 90f8f0dd
+
         const _templateColor = this.template.data[x][y];
 
         // old behavior: 0 means "transparent pixel" in the template.
@@ -1423,14 +1013,7 @@
           mismatched.push({ tx: targetTx, ty: targetTy, px: localPx, py: localPy, color: templateColor, isEdge: isEdge });
         }
       }
-<<<<<<< HEAD
-
-      // Allow garbage collection between chunks for very large images
-      if (chunkStart % (CHUNK_SIZE * 5) === 0 && global.gc) {
-        global.gc();
-      }
-=======
->>>>>>> 90f8f0dd
+
     }
     return mismatched;
   }
@@ -1725,14 +1308,7 @@
       if (this._isCancelled()) return totalPainted;
 
       if (!needsRetry) {
-<<<<<<< HEAD
-        this._activeBurstSeedIdx = null;
-        break;
-      }
-    }
-
-    return totalPainted;
-=======
+
         this._activeBurstSeedIdx = null; // next turn: pick a new seed
         return totalPainted;
       } else {
@@ -1740,7 +1316,6 @@
         throw new Error("REFRESH_TOKEN");
       }
     }
->>>>>>> 90f8f0dd
   }
 
   async buyProduct(productId, amount, variant) {
@@ -1899,75 +1474,10 @@
 }
 
 // --- Data persistence ---
-<<<<<<< HEAD
-const loadJSON = (filename, validate = true) => {
-  const filePath = path.join(dataDir, filename);
-
-  if (!existsSync(filePath)) {
-    return {};
-  }
-
-  try {
-    const data = JSON.parse(readFileSync(filePath, "utf8"));
-
-    if (validate) {
-      const errors = validateJSONFile(filename, data);
-      if (errors.length > 0) {
-        console.log(`❌ Validation errors in file ${filename}:`);
-        errors.forEach(error => console.log(`  - ${error}`));
-        addToLiveLogs(`Validation errors in file ${filename}:`, 'error', 'error');
-        errors.forEach(error => addToLiveLogs(`  - ${error}`, 'error', 'error'));
-
-        // Create backup of corrupted file
-        const backupPath = path.join(
-          backupsRootDir,
-          `${filename.replace('.json', '')}.backup-${new Date().toISOString().replace(/[:.]/g, '-').replace('T', '_').replace('Z', '')}.json`
-        );
-        try {
-          writeFileSync(backupPath, JSON.stringify(data, null, 2));
-          console.log(`📁 Created backup of corrupted file: ${backupPath}`);
-          addToLiveLogs(`Created backup of corrupted file: ${backupPath}`, 'error', 'error');
-        } catch (backupError) {
-          console.log(`❌ Failed to create backup: ${backupError.message}`);
-          addToLiveLogs(`Failed to create backup: ${backupError.message}`, 'error', 'error');
-        }
-
-        // Return empty object for corrupted files
-        return {};
-      } else {
-        console.log(`✅ File ${filename} successfully validated`);
-        addToLiveLogs(`File ${filename} successfully validated`, 'general', 'info');
-      }
-    }
-
-    return data;
-  } catch (parseError) {
-    console.log(`❌ JSON parsing error in file ${filename}: ${parseError.message}`);
-    addToLiveLogs(`JSON parsing error in file ${filename}: ${parseError.message}`, 'error', 'error');
-
-    // Create backup of corrupted file
-    const backupPath = path.join(
-      backupsRootDir,
-      `${filename.replace('.json', '')}.backup-${new Date().toISOString().replace(/[:.]/g, '-').replace('T', '_').replace('Z', '')}.json`
-    );
-    try {
-      const rawContent = readFileSync(filePath, "utf8");
-      writeFileSync(backupPath, rawContent);
-      console.log(`📁 Created backup of corrupted file: ${backupPath}`);
-      addToLiveLogs(`Created backup of corrupted file: ${backupPath}`, 'error', 'error');
-    } catch (backupError) {
-      console.log(`❌ Failed to create backup: ${backupError.message}`);
-      addToLiveLogs(`Failed to create backup: ${backupError.message}`, 'error', 'error');
-    }
-
-    return {};
-  }
-};
-
-=======
+
 const loadJSON = (filename) =>
   existsSync(path.join(dataDir, filename)) ? JSON.parse(readFileSync(path.join(dataDir, filename), "utf8")) : {};
->>>>>>> 90f8f0dd
+
 const saveJSON = (filename, data) => writeFileSync(path.join(dataDir, filename), JSON.stringify(data, null, 4));
 
 const users = loadJSON("users.json");
@@ -2447,7 +1957,7 @@
   }
 
   async _performPaintTurn(wplacer) {
-<<<<<<< HEAD
+
     try {
       wplacer.token = await TokenManager.getToken();
       // Pull latest pawtect token, if any
@@ -2489,53 +1999,7 @@
       // Delegate all errors to unified logger to keep original reason
       logUserError(error, wplacer.userInfo.id, wplacer.userInfo.name, `[${this.name}] paint turn`);
       return 0;
-=======
-    while (this.running) {
-      try {
-        wplacer.token = await TokenManager.getToken();
-        // Pull latest pawtect token, if any
-        try { wplacer.pawtect = globalThis.__wplacer_last_pawtect || null; } catch { }
-        const painted = await wplacer.paint(currentSettings.drawingMethod);
-        if(typeof painted === 'number' && painted > 0)
-        {
-          log(wplacer.userInfo.id, wplacer.userInfo.name, `[${this.name}] ⏰ Estimated time left: ~${this.formatTime((this.pixelsRemaining - painted) / this.userIds.length * 30)}`); //30 seconds for 1 pixel
-        }
-        // save back burst seeds if used
-        this.burstSeeds = wplacer._burstSeeds ? wplacer._burstSeeds.map((s) => ({ gx: s.gx, gy: s.gy })) : null;
-        saveTemplates();
-        try { TokenManager.consumeToken(); } catch { }
-        return painted;
-      } catch (error) {
-        if (error.name === "SuspensionError") {
-          const suspendedUntilDate = new Date(error.suspendedUntil).toLocaleString();
-          const uid = wplacer.userInfo.id;
-          const uname = wplacer.userInfo.name;
-          // mark user suspended
-          users[uid].suspendedUntil = error.suspendedUntil;
-          saveUsers();
-          // remove from drawing participants for this template (normalize id types)
-          const uidStr = String(uid);
-          this.userIds = (this.userIds || []).filter((id) => String(id) !== uidStr);
-          this.userQueue = (this.userQueue || []).filter((id) => String(id) !== uidStr);
-          try { saveTemplates(); } catch (_) { }
-          // log informative message in English
-          log(uid, uname, `[${this.name}] 🛑 Account suspended until ${suspendedUntilDate}. Removed from the template list.`);
-          // also invalidate the currently held token so it won't be reused
-          try { TokenManager.invalidateToken(); } catch (_) { }
-          return; // end this user's turn
-        }
-        if (error.message === "REFRESH_TOKEN") {
-          log(wplacer.userInfo.id, wplacer.userInfo.name, `[${this.name}] 🔄 Token expired/invalid. Trying next token...`);
-          TokenManager.invalidateToken();
-          await sleep(1000);
-          continue;
-        }
-        // Delegate all errors to unified logger to keep original reason
-        logUserError(error, wplacer.userInfo.id, wplacer.userInfo.name, `[${this.name}] paint turn`);
-        return 0;
-        throw error;
-      }
->>>>>>> 90f8f0dd
+
     }
   }
 
@@ -5063,163 +4527,7 @@
   log("SYSTEM", "wplacer", "✅ Keep-alive check complete (sequential).");
 };
 
-<<<<<<< HEAD
-// --- JSON Files Validation on Startup ---
-const validateAllJSONFiles = () => {
-  const jsonFiles = ['settings.json', 'users.json', 'templates.json'];
-  let totalErrors = 0;
-
-  console.log('\n--- JSON Files Validation ---');
-  addToLiveLogs('', 'general', 'info'); // Empty line
-  addToLiveLogs('--- JSON Files Validation ---', 'general', 'info');
-
-  for (const filename of jsonFiles) {
-    const filePath = path.join(dataDir, filename);
-
-    if (!existsSync(filePath)) {
-      console.log(`ℹ️  File ${filename} not found, will be created on first save`);
-      addToLiveLogs(`File ${filename} not found, will be created on first save`, 'general', 'info');
-      continue;
-    }
-
-    try {
-      const data = JSON.parse(readFileSync(filePath, "utf8"));
-      const errors = validateJSONFile(filename, data);
-
-      if (errors.length > 0) {
-        totalErrors += errors.length;
-        console.log(`❌ Validation errors in file ${filename}:`);
-        errors.forEach(error => console.log(`  - ${error}`));
-        addToLiveLogs(`❌ Validation errors in file ${filename}:`, 'error', 'error');
-        errors.forEach(error => addToLiveLogs(`  - ${error}`, 'error', 'error'));
-
-        // Create backup of corrupted file
-        const backupPath = path.join(
-          backupsRootDir,
-          `${filename.replace('.json', '')}.backup-${new Date().toISOString().replace(/[:.]/g, '-').replace('T', '_').replace('Z', '')}.json`
-        );
-        try {
-          writeFileSync(backupPath, JSON.stringify(data, null, 2));
-          console.log(`📁 Created backup: ${backupPath}`);
-          addToLiveLogs(`Created backup: ${backupPath}`, 'error', 'error');
-        } catch (backupError) {
-          console.log(`❌ Failed to create backup: ${backupError.message}`);
-          addToLiveLogs(`Failed to create backup: ${backupError.message}`, 'error', 'error');
-        }
-      } else {
-        console.log(`✅ File ${filename} is valid`);
-        addToLiveLogs(`✅ File ${filename} is valid`, 'general', 'info');
-      }
-    } catch (parseError) {
-      totalErrors++;
-      console.log(`❌ JSON parsing error in file ${filename}: ${parseError.message}`);
-      addToLiveLogs(`❌ JSON parsing error in file ${filename}: ${parseError.message}`, 'error', 'error');
-
-      // Create backup of corrupted file
-      const backupPath = path.join(
-        backupsRootDir,
-        `${filename.replace('.json', '')}.backup-${new Date().toISOString().replace(/[:.]/g, '-').replace('T', '_').replace('Z', '')}.json`
-      );
-      try {
-        const rawContent = readFileSync(filePath, "utf8");
-        writeFileSync(backupPath, rawContent);
-        console.log(`📁 Created backup: ${backupPath}`);
-        addToLiveLogs(`Created backup: ${backupPath}`, 'error', 'error');
-      } catch (backupError) {
-        console.log(`❌ Failed to create backup: ${backupError.message}`);
-        addToLiveLogs(`Failed to create backup: ${backupError.message}`, 'error', 'error');
-      }
-    }
-  }
-
-  if (totalErrors > 0) {
-    console.log(`⚠️  Found ${totalErrors} errors in JSON files. Check backups in backups/ folder`);
-    addToLiveLogs(`⚠️  Found ${totalErrors} errors in JSON files. Check backups in backups/ folder`, 'general', 'warning');
-  } else {
-    console.log('✅ All JSON files are valid');
-    addToLiveLogs('✅ All JSON files are valid', 'general', 'info');
-  }
-
-  console.log('--- JSON Files Validation Complete ---\n');
-  addToLiveLogs('--- JSON Files Validation Complete ---', 'general', 'info');
-  addToLiveLogs('', 'general', 'info'); // Empty line
-};
-
-// --- Log Files Cleanup ---
-const cleanupLogFiles = () => {
-  const logFiles = ['logs.log', 'errors.log'];
-  const maxLines = 100000;
-  let totalCleaned = 0;
-
-  console.log('--- Log Files Cleanup ---');
-  addToLiveLogs('--- Log Files Cleanup ---', 'general', 'info');
-
-  for (const logFile of logFiles) {
-    const logPath = path.join(dataDir, logFile);
-
-    if (!existsSync(logPath)) {
-      console.log(`ℹ️  Log file ${logFile} not found, skipping`);
-      addToLiveLogs(`Log file ${logFile} not found, skipping`, 'general', 'info');
-      continue;
-    }
-
-    try {
-      // Read the log file and count lines
-      const logContent = readFileSync(logPath, 'utf8');
-      const lines = logContent.split('\n');
-      const lineCount = lines.length;
-
-      console.log(`📊 Log file ${logFile}: ${lineCount} lines`);
-      addToLiveLogs(`Log file ${logFile}: ${lineCount} lines`, 'general', 'info');
-
-      if (lineCount > maxLines) {
-        // Create backup of the log file
-        const backupPath = path.join(
-          backupsRootDir,
-          `${logFile.replace('.log', '')}.backup-${new Date().toISOString().replace(/[:.]/g, '-').replace('T', '_').replace('Z', '')}.log`
-        );
-
-        try {
-          writeFileSync(backupPath, logContent);
-          console.log(`📁 Created backup: ${backupPath}`);
-          addToLiveLogs(`Created backup: ${backupPath}`, 'general', 'info');
-
-          // Clear the log file
-          writeFileSync(logPath, '');
-          console.log(`🧹 Cleared log file ${logFile} (was ${lineCount} lines)`);
-          addToLiveLogs(`Cleared log file ${logFile} (was ${lineCount} lines)`, 'general', 'info');
-
-          totalCleaned++;
-        } catch (backupError) {
-          console.log(`❌ Failed to create backup for ${logFile}: ${backupError.message}`);
-          addToLiveLogs(`Failed to create backup for ${logFile}: ${backupError.message}`, 'error', 'error');
-        }
-      } else {
-        console.log(`✅ Log file ${logFile} is within limits (${lineCount}/${maxLines} lines)`);
-        addToLiveLogs(`Log file ${logFile} is within limits (${lineCount}/${maxLines} lines)`, 'general', 'info');
-      }
-    } catch (readError) {
-      console.log(`❌ Error reading log file ${logFile}: ${readError.message}`);
-      addToLiveLogs(`Error reading log file ${logFile}: ${readError.message}`, 'error', 'error');
-    }
-  }
-
-  if (totalCleaned > 0) {
-    console.log(`🧹 Cleaned ${totalCleaned} log files that exceeded ${maxLines} lines`);
-    addToLiveLogs(`Cleaned ${totalCleaned} log files that exceeded ${maxLines} lines`, 'general', 'info');
-  } else {
-    console.log('✅ All log files are within size limits');
-    addToLiveLogs('All log files are within size limits', 'general', 'info');
-  }
-
-  console.log('--- Log Files Cleanup Complete ---\n');
-  addToLiveLogs('--- Log Files Cleanup Complete ---', 'general', 'info');
-  addToLiveLogs('', 'general', 'info'); // Empty line
-};
-
-// create __dirname
-const __filename = fileURLToPath(import.meta.url);
-const __dirname = path.dirname(__filename);
+
 
 // -- Export JWT Tokens --
 
@@ -5257,8 +4565,7 @@
   }
 });
 
-=======
->>>>>>> 90f8f0dd
+
 // --- Startup ---
 (async () => {
   console.clear();
@@ -5308,12 +4615,8 @@
 
   // Add loaded data message to Live Logs
   addToLiveLogs(`✅ Loaded ${Object.keys(templates).length} templates, ${Object.keys(users).length} users and ${loadedProxies.length} proxies.`);
-<<<<<<< HEAD
   addToLiveLogs('', 'general', 'info'); // Empty line
 
-=======
-  
->>>>>>> 90f8f0dd
   const port = Number(process.env.PORT) || 80;
   const host = process.env.HOST || "0.0.0.0";
   const hostname = host === "0.0.0.0" || host === "127.0.0.1" ? "localhost" : host;
