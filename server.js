--- conflicted
+++ resolved
@@ -149,44 +149,6 @@
     '123,99,82': 56, '156,132,107': 57, '51,57,65': 58, '109,117,141': 59, '179,185,209': 60,
     '109,100,63': 61, '148,140,107': 62, '205,197,158': 63,
 };
-<<<<<<< HEAD
-const VALID_COLOR_IDS = new Set([-1, 0, ...Object.values(palette)]);
-
-const COLOR_NAMES = {
-
-    1: 'Black', 2: 'Dark Gray', 3: 'Gray', 4: 'Light Gray', 5: 'White',
-
-    6: 'Dark Red', 7: 'Red', 8: 'Orange', 9: 'Light Orange', 10: 'Yellow', 11: 'Light Yellow',
-
-    12: 'Dark Green', 13: 'Green', 14: 'Light Green', 15: 'Dark Teal', 16: 'Teal', 17: 'Light Teal',
-
-    18: 'Dark Blue', 19: 'Blue', 20: 'Light Blue', 21: 'Indigo', 22: 'Periwinkle',
-
-    23: 'Dark Purple', 24: 'Purple', 25: 'Lavender', 26: 'Dark Pink', 27: 'Pink', 28: 'Light Pink',
-
-    29: 'Dark Brown', 30: 'Brown', 31: 'Light Brown',
-
-    32: 'P-Gray', 33: 'P-Maroon', 34: 'P-Salmon', 35: 'P-Burnt Orange', 36: 'P-Tan',
-
-    37: 'P-Dark Gold', 38: 'P-Gold', 39: 'P-Light Gold', 40: 'P-Olive', 41: 'P-Forest Green',
-
-    42: 'P-Lime Green', 43: 'P-Dark Aqua', 44: 'P-Cyan', 45: 'P-Sky Blue', 46: 'P-Royal Blue',
-
-    47: 'P-Navy', 48: 'P-Light Purple', 49: 'P-Lilac', 50: 'P-Ochre', 51: 'P-Terracotta',
-
-    52: 'P-Peach', 53: 'P-Dark Rose', 54: 'P-Rose', 55: 'P-Light Rose', 56: 'P-Taupe',
-
-    57: 'P-Light Taupe', 58: 'P-Charcoal', 59: 'P-Slate', 60: 'P-Light Slate', 61: 'P-Khaki',
-
-    62: 'P-Light Khaki', 63: 'P-Beige'
-
-};
-
-function getColorName(rgb) {
-    const id = palette[rgb];
-    return COLOR_NAMES[id] || `Color ${id}`;
-}
-=======
 const VALID_COLOR_IDS = new Set([-1, 0, ...Object.values(pallete)]);
 const COLOR_NAMES = {
     1: 'Black', 2: 'Dark Gray', 3: 'Gray', 4: 'Light Gray', 5: 'White',
@@ -203,7 +165,6 @@
     57: 'P-Light Taupe', 58: 'P-Charcoal', 59: 'P-Slate', 60: 'P-Light Slate', 61: 'P-Khaki',
     62: 'P-Light Khaki', 63: 'P-Beige'
 };
->>>>>>> 041e0bef
 
 // ---------- Charge prediction cache ----------
 
